package models

import (
<<<<<<< HEAD
	// "time" // No longer needed directly for date fields after CustomDate usage
=======
	"time"

	"github.com/zayyadi/finance-tracker/internal/database"
>>>>>>> af25d63c
	"gorm.io/gorm"
	"github.com/zayyadi/finance-tracker/internal/database" // Added for CustomDate
)

// Savings represents a savings goal.
type Savings struct {
	gorm.Model
	// UserID        uint       `json:"user_id" gorm:"not null;index"` // Removed
<<<<<<< HEAD
	GoalName      string                `json:"goal_name" binding:"required" gorm:"not null"`
	GoalAmount    float64               `json:"goal_amount" binding:"required,gt=0" gorm:"not null;default:0"`
	CurrentAmount float64               `json:"current_amount" binding:"gte=0" gorm:"not null;default:0"`
	StartDate     *database.CustomDate `json:"start_date,omitempty" gorm:"default:null;type:date"`
	TargetDate    *database.CustomDate `json:"target_date,omitempty" gorm:"default:null;type:date"`
	Notes         string                `json:"notes,omitempty"`
=======
	GoalName      string              `json:"goal_name" binding:"required" gorm:"not null"`
	GoalAmount    float64             `json:"goal_amount" binding:"required,gt=0" gorm:"not null;default:0"`
	CurrentAmount float64             `json:"current_amount" binding:"gte=0" gorm:"not null;default:0"`
	StartDate     database.CustomDate `json:"date" binding:"required" gorm:"not null"`
	TargetDate    *time.Time          `json:"target_date,omitempty" gorm:"default:null"`
	Notes         string              `json:"notes,omitempty"`
>>>>>>> af25d63c
}

// SavingsCreateRequest is used for creating a new savings goal.
type SavingsCreateRequest struct {
	GoalName      string                `json:"goal_name" binding:"required"`
	GoalAmount    float64               `json:"goal_amount" binding:"required,gt=0"`
	CurrentAmount *float64              `json:"current_amount,omitempty" binding:"omitempty,gte=0"` // Optional, defaults to 0 in service
	StartDate     *database.CustomDate `json:"start_date,omitempty"`
	TargetDate    *database.CustomDate `json:"target_date,omitempty"`
	Notes         *string               `json:"notes,omitempty"`
}

// SavingsUpdateRequest is used for updating an existing savings goal.
// All fields are optional.
type SavingsUpdateRequest struct {
<<<<<<< HEAD
	GoalName      *string               `json:"goal_name,omitempty"`
	GoalAmount    *float64              `json:"goal_amount,omitempty" binding:"omitempty,gt=0"`
	CurrentAmount *float64              `json:"current_amount,omitempty" binding:"omitempty,gte=0"`
	StartDate     *database.CustomDate `json:"start_date,omitempty"` // Use pointer to distinguish between not provided and explicit null
	TargetDate    *database.CustomDate `json:"target_date,omitempty"` // Use pointer
	Notes         *string               `json:"notes,omitempty"`     // Use pointer
=======
	GoalName      *string    `json:"goal_name,omitempty"`
	GoalAmount    *float64   `json:"goal_amount,omitempty" binding:"omitempty,gt=0"`
	CurrentAmount *float64   `json:"current_amount,omitempty" binding:"omitempty,gte=0"`
	StartDate     *time.Time `json:"start_date,omitempty"`  // Use pointer to distinguish between not provided and explicit null
	TargetDate    *time.Time `json:"target_date,omitempty"` // Use pointer
	Notes         *string    `json:"notes,omitempty"`       // Use pointer
>>>>>>> af25d63c
}<|MERGE_RESOLUTION|>--- conflicted
+++ resolved
@@ -1,13 +1,7 @@
 package models
 
 import (
-<<<<<<< HEAD
-	// "time" // No longer needed directly for date fields after CustomDate usage
-=======
-	"time"
-
 	"github.com/zayyadi/finance-tracker/internal/database"
->>>>>>> af25d63c
 	"gorm.io/gorm"
 	"github.com/zayyadi/finance-tracker/internal/database" // Added for CustomDate
 )
@@ -16,21 +10,13 @@
 type Savings struct {
 	gorm.Model
 	// UserID        uint       `json:"user_id" gorm:"not null;index"` // Removed
-<<<<<<< HEAD
 	GoalName      string                `json:"goal_name" binding:"required" gorm:"not null"`
 	GoalAmount    float64               `json:"goal_amount" binding:"required,gt=0" gorm:"not null;default:0"`
 	CurrentAmount float64               `json:"current_amount" binding:"gte=0" gorm:"not null;default:0"`
 	StartDate     *database.CustomDate `json:"start_date,omitempty" gorm:"default:null;type:date"`
 	TargetDate    *database.CustomDate `json:"target_date,omitempty" gorm:"default:null;type:date"`
 	Notes         string                `json:"notes,omitempty"`
-=======
-	GoalName      string              `json:"goal_name" binding:"required" gorm:"not null"`
-	GoalAmount    float64             `json:"goal_amount" binding:"required,gt=0" gorm:"not null;default:0"`
-	CurrentAmount float64             `json:"current_amount" binding:"gte=0" gorm:"not null;default:0"`
-	StartDate     database.CustomDate `json:"date" binding:"required" gorm:"not null"`
-	TargetDate    *time.Time          `json:"target_date,omitempty" gorm:"default:null"`
-	Notes         string              `json:"notes,omitempty"`
->>>>>>> af25d63c
+
 }
 
 // SavingsCreateRequest is used for creating a new savings goal.
@@ -46,19 +32,11 @@
 // SavingsUpdateRequest is used for updating an existing savings goal.
 // All fields are optional.
 type SavingsUpdateRequest struct {
-<<<<<<< HEAD
 	GoalName      *string               `json:"goal_name,omitempty"`
 	GoalAmount    *float64              `json:"goal_amount,omitempty" binding:"omitempty,gt=0"`
 	CurrentAmount *float64              `json:"current_amount,omitempty" binding:"omitempty,gte=0"`
 	StartDate     *database.CustomDate `json:"start_date,omitempty"` // Use pointer to distinguish between not provided and explicit null
 	TargetDate    *database.CustomDate `json:"target_date,omitempty"` // Use pointer
 	Notes         *string               `json:"notes,omitempty"`     // Use pointer
-=======
-	GoalName      *string    `json:"goal_name,omitempty"`
-	GoalAmount    *float64   `json:"goal_amount,omitempty" binding:"omitempty,gt=0"`
-	CurrentAmount *float64   `json:"current_amount,omitempty" binding:"omitempty,gte=0"`
-	StartDate     *time.Time `json:"start_date,omitempty"`  // Use pointer to distinguish between not provided and explicit null
-	TargetDate    *time.Time `json:"target_date,omitempty"` // Use pointer
-	Notes         *string    `json:"notes,omitempty"`       // Use pointer
->>>>>>> af25d63c
+
 }